/*
 *    GeoTools - The Open Source Java GIS Toolkit
 *    http://geotools.org
 *
 *    (C) 2002-2011, Open Source Geospatial Foundation (OSGeo)
 *
 *    This library is free software; you can redistribute it and/or
 *    modify it under the terms of the GNU Lesser General Public
 *    License as published by the Free Software Foundation;
 *    version 2.1 of the License.
 *
 *    This library is distributed in the hope that it will be useful,
 *    but WITHOUT ANY WARRANTY; without even the implied warranty of
 *    MERCHANTABILITY or FITNESS FOR A PARTICULAR PURPOSE.  See the GNU
 *    Lesser General Public License for more details.
 */
package org.geotools.wfs.v2_0.bindings;

import java.util.ArrayList;
import java.util.List;
import javax.xml.namespace.QName;
import net.opengis.wfs20.EnvelopePropertyType;
import net.opengis.wfs20.Wfs20Factory;
import net.opengis.wfs20.Wfs20Package;
import org.eclipse.emf.ecore.EAttribute;
import org.eclipse.emf.ecore.EClass;
import org.eclipse.emf.ecore.EcoreFactory;
import org.eclipse.emf.ecore.util.FeatureMap;
import org.eclipse.emf.ecore.util.FeatureMap.Entry;
import org.eclipse.emf.ecore.util.FeatureMapUtil;
import org.eclipse.xsd.XSDElementDeclaration;
import org.geotools.geometry.jts.ReferencedEnvelope;
import org.geotools.gml3.v3_2.GML;
import org.geotools.wfs.v2_0.WFS;
import org.geotools.xsd.AbstractComplexBinding;
import org.geotools.xsd.ElementInstance;
import org.geotools.xsd.Node;

public class EnvelopePropertyTypeBinding extends AbstractComplexBinding {

    private static Class<ReferencedEnvelope> referencedEnvelopeClass = ReferencedEnvelope.class;
    private static EClass newClass = EcoreFactory.eINSTANCE.createEClass();
    private static EAttribute newAttribute = EcoreFactory.eINSTANCE.createEAttribute();
    private static EAttribute anyAttribute = Wfs20Package.eINSTANCE.getEnvelopePropertyType_Any();

    static {
        newClass.setInstanceClass(referencedEnvelopeClass);
        newAttribute.setEType(newClass);
    }

    public EnvelopePropertyTypeBinding() {
        super();
    }

    public QName getTarget() {
        return WFS.EnvelopePropertyType;
    }

    public Class<?> getType() {
<<<<<<< HEAD
        return ReferencedEnvelope.class;
=======
        return referencedEnvelopeClass;
>>>>>>> 424a43b0
    }

    @Override
    public List<Object[]> getProperties(Object object, XSDElementDeclaration element)
            throws Exception {
        List<Object[]> l = new ArrayList<>();
        l.add(new Object[] {GML.Envelope, object});
        return l;
    }

    @Override
    public Object parse(ElementInstance instance, Node node, Object value) throws Exception {
        EnvelopePropertyType envelopPropertyType =
                Wfs20Factory.eINSTANCE.createEnvelopePropertyType();

        Object childValue = node.getChildValue(referencedEnvelopeClass);
        if (childValue != null) {
            // FeatureMap below requires FeatureMap.Entry as members each having FeatureMap.Entry as
            // value.
            // Considering the respective schema fragment this is somewhat surprising.
            // Maybe a generator or EMF or issue?
            // Assuming "boundedBy" is rarely used it seems acceptable to nest it twice.
            //
            //   <xsd:element name="boundedBy" type="wfs:EnvelopePropertyType"/>
            //   <xsd:complexType name="EnvelopePropertyType">
            //      <xsd:sequence>
            //         <xsd:any namespace="##other"/>
            //      </xsd:sequence>
            //   </xsd:complexType>
            FeatureMap anyMap = envelopPropertyType.getAny();
            Entry innerEntry = FeatureMapUtil.createEntry(newAttribute, childValue);
            Entry anyMapEntry = FeatureMapUtil.createEntry(anyAttribute, innerEntry);
            anyMap.add(0, anyMapEntry);
        }
        return envelopPropertyType;
    }
}<|MERGE_RESOLUTION|>--- conflicted
+++ resolved
@@ -57,11 +57,7 @@
     }
 
     public Class<?> getType() {
-<<<<<<< HEAD
-        return ReferencedEnvelope.class;
-=======
         return referencedEnvelopeClass;
->>>>>>> 424a43b0
     }
 
     @Override
