--- conflicted
+++ resolved
@@ -26,6 +26,7 @@
 import java.util.stream.Collectors;
 import java.util.stream.Stream;
 import org.apache.commons.lang3.ArrayUtils;
+import org.geotools.coverage.processing.Operations;
 import org.geotools.data.Query;
 import org.geotools.factory.CommonFactoryFinder;
 import org.geotools.feature.FeatureCollection;
@@ -298,14 +299,8 @@
             List<Object> groupingValues = new ArrayList<>(groupByAttributes.size());
             F bestFeature = null;
             while (super.hasNext()) {
-<<<<<<< HEAD
                 F f = super.next();
-                Comparable operationValue = getComparableFromEvaluation(f);
-                if (bestFeature == null && operationValue != null) {
-=======
-                Feature f = super.next();
                 if (bestFeature == null) {
->>>>>>> d6d24539
                     // no features in the list this is the first of the group
                     // takes the values to check the following features if belong to the same
                     // group
@@ -342,7 +337,7 @@
             else return false;
         }
 
-        private List<Object> getGroupingValues(List<Object> groupingValues, Feature f) {
+        private List<Object> getGroupingValues(List<Object> groupingValues, F f) {
             for (PropertyName p : groupByAttributes) {
                 Object result = p.evaluate(f);
                 groupingValues.add(result);
@@ -351,15 +346,11 @@
             else return groupingValues;
         }
 
-<<<<<<< HEAD
         private F updateBestFeature(F best, F f) {
-=======
-        private Feature updateBestFeature(Feature best, Feature f) {
             Comparable bestValue = getComparableFromEvaluation(best);
             Comparable value = getComparableFromEvaluation(f);
             if (value == null) return best;
             else if (bestValue == null) return f;
->>>>>>> d6d24539
             if (aggregation.equals(Operations.MAX)) {
                 return findBestMax(best, f, bestValue, value);
             } else {
@@ -367,28 +358,14 @@
             }
         }
 
-<<<<<<< HEAD
         @SuppressWarnings("unchecked")
-        private F findBestMax(F best, F f) {
-            Comparable bestValue = getComparableFromEvaluation(best);
-            Comparable value = getComparableFromEvaluation(f);
-=======
-        private Feature findBestMax(
-                Feature best, Feature f, Comparable bestValue, Comparable value) {
->>>>>>> d6d24539
+        private F findBestMax(F best, F f, Comparable bestValue, Comparable value) {
             if (bestValue.compareTo(value) < 0) return f;
             return best;
         }
 
-<<<<<<< HEAD
         @SuppressWarnings("unchecked")
-        private F findBestMin(F best, F f) {
-            Comparable bestValue = getComparableFromEvaluation(best);
-            Comparable value = getComparableFromEvaluation(f);
-=======
-        private Feature findBestMin(
-                Feature best, Feature f, Comparable bestValue, Comparable value) {
->>>>>>> d6d24539
+        private F findBestMin(F best, F f, Comparable bestValue, Comparable value) {
             if (bestValue.compareTo(value) > 0) return f;
             return best;
         }
